/*
 * MIT License
 *
 * Copyright (c) 2017 Serge Zaitsev
 *
 * Permission is hereby granted, free of charge, to any person obtaining a copy
 * of this software and associated documentation files (the "Software"), to deal
 * in the Software without restriction, including without limitation the rights
 * to use, copy, modify, merge, publish, distribute, sublicense, and/or sell
 * copies of the Software, and to permit persons to whom the Software is
 * furnished to do so, subject to the following conditions:
 *
 * The above copyright notice and this permission notice shall be included in
 * all copies or substantial portions of the Software.
 *
 * THE SOFTWARE IS PROVIDED "AS IS", WITHOUT WARRANTY OF ANY KIND, EXPRESS OR
 * IMPLIED, INCLUDING BUT NOT LIMITED TO THE WARRANTIES OF MERCHANTABILITY,
 * FITNESS FOR A PARTICULAR PURPOSE AND NONINFRINGEMENT. IN NO EVENT SHALL THE
 * AUTHORS OR COPYRIGHT HOLDERS BE LIABLE FOR ANY CLAIM, DAMAGES OR OTHER
 * LIABILITY, WHETHER IN AN ACTION OF CONTRACT, TORT OR OTHERWISE, ARISING FROM,
 * OUT OF OR IN CONNECTION WITH THE SOFTWARE OR THE USE OR OTHER DEALINGS IN THE
 * SOFTWARE.
 */
#ifndef WEBVIEW_H
#define WEBVIEW_H

#ifndef WEBVIEW_API
#define WEBVIEW_API extern
#endif

#ifdef __cplusplus
extern "C" {
#endif

typedef void *webview_t;

// Creates a new webview instance. If debug is non-zero - developer tools will
// be enabled (if the platform supports them). Window parameter can be a
// pointer to the native window handle. If it's non-null - then child WebView
// is embedded into the given parent window. Otherwise a new window is created.
// Depending on the platform, a GtkWindow, NSWindow or HWND pointer can be
// passed here.
WEBVIEW_API webview_t webview_create(int debug, void *window);

// Destroys a webview and closes the native window.
WEBVIEW_API void webview_destroy(webview_t w);

// Runs the main loop until it's terminated. After this function exits - you
// must destroy the webview.
WEBVIEW_API void webview_run(webview_t w);

// Stops the main loop. It is safe to call this function from another other
// background thread.
WEBVIEW_API void webview_terminate(webview_t w);

// Posts a function to be executed on the main thread. You normally do not need
// to call this function, unless you want to tweak the native window.
WEBVIEW_API void
webview_dispatch(webview_t w, void (*fn)(webview_t w, void *arg), void *arg);

// Returns a native window handle pointer. When using GTK backend the pointer
// is GtkWindow pointer, when using Cocoa backend the pointer is NSWindow
// pointer, when using Win32 backend the pointer is HWND pointer.
WEBVIEW_API void *webview_get_window(webview_t w);

// Updates the title of the native window. Must be called from the UI thread.
WEBVIEW_API void webview_set_title(webview_t w, const char *title);

// Window size hints
#define WEBVIEW_HINT_NONE 0  // Width and height are default size
#define WEBVIEW_HINT_MIN 1   // Width and height are minimum bounds
#define WEBVIEW_HINT_MAX 2   // Width and height are maximum bounds
#define WEBVIEW_HINT_FIXED 3 // Window size can not be changed by a user
// Updates native window size. See WEBVIEW_HINT constants.
WEBVIEW_API void webview_set_size(webview_t w, int width, int height,
                                  int hints);

// Navigates webview to the given URL. URL may be a data URI, i.e.
// "data:text/text,<html>...</html>". It is often ok not to url-encode it
// properly, webview will re-encode it for you.
WEBVIEW_API void webview_navigate(webview_t w, const char *url);

// Injects JavaScript code at the initialization of the new page. Every time
// the webview will open a the new page - this initialization code will be
// executed. It is guaranteed that code is executed before window.onload.
WEBVIEW_API void webview_init(webview_t w, const char *js);

// Evaluates arbitrary JavaScript code. Evaluation happens asynchronously, also
// the result of the expression is ignored. Use RPC bindings if you want to
// receive notifications about the results of the evaluation.
WEBVIEW_API void webview_eval(webview_t w, const char *js);

// Binds a native C callback so that it will appear under the given name as a
// global JavaScript function. Internally it uses webview_init(). Callback
// receives a request string and a user-provided argument pointer. Request
// string is a JSON array of all the arguments passed to the JavaScript
// function.
WEBVIEW_API void webview_bind(webview_t w, const char *name,
                              void (*fn)(const char *seq, const char *req,
                                         void *arg),
                              void *arg);

// Allows to return a value from the native binding. Original request pointer
// must be provided to help internal RPC engine match requests with responses.
// If status is zero - result is expected to be a valid JSON result value.
// If status is not zero - result is an error JSON object.
WEBVIEW_API void webview_return(webview_t w, const char *seq, int status,
                                const char *result);

#ifdef __cplusplus
}
#endif

#ifndef WEBVIEW_HEADER

#if !defined(WEBVIEW_GTK) && !defined(WEBVIEW_COCOA) && !defined(WEBVIEW_EDGE)
#if defined(__linux__)
#define WEBVIEW_GTK
#elif defined(__APPLE__)
#define WEBVIEW_COCOA
#elif defined(_WIN32)
#define WEBVIEW_EDGE
#else
#error "please, specify webview backend"
#endif
#endif

#include <atomic>
#include <functional>
#include <future>
#include <map>
#include <string>
#include <utility>
#include <vector>

#include <cstring>

namespace webview {
using dispatch_fn_t = std::function<void()>;

inline std::string url_encode(const std::string s) {
  std::string encoded;
  for (unsigned int i = 0; i < s.length(); i++) {
    auto c = s[i];
    if (isalnum(c) || c == '-' || c == '_' || c == '.' || c == '~') {
      encoded = encoded + c;
    } else {
      char hex[4];
      snprintf(hex, sizeof(hex), "%%%02x", c);
      encoded = encoded + hex;
    }
  }
  return encoded;
}

inline std::string url_decode(const std::string s) {
  std::string decoded;
  for (unsigned int i = 0; i < s.length(); i++) {
    if (s[i] == '%') {
      int n;
      n = std::stoul(s.substr(i + 1, 2), nullptr, 16);
      decoded = decoded + static_cast<char>(n);
      i = i + 2;
    } else if (s[i] == '+') {
      decoded = decoded + ' ';
    } else {
      decoded = decoded + s[i];
    }
  }
  return decoded;
}

inline std::string html_from_uri(const std::string s) {
  if (s.substr(0, 15) == "data:text/html,") {
    return url_decode(s.substr(15));
  }
  return "";
}

inline int json_parse_c(const char *s, size_t sz, const char *key, size_t keysz,
                        const char **value, size_t *valuesz) {
  enum {
    JSON_STATE_VALUE,
    JSON_STATE_LITERAL,
    JSON_STATE_STRING,
    JSON_STATE_ESCAPE,
    JSON_STATE_UTF8
  } state = JSON_STATE_VALUE;
  const char *k = NULL;
  int index = 1;
  int depth = 0;
  int utf8_bytes = 0;

  if (key == NULL) {
    index = keysz;
    keysz = 0;
  }

  *value = NULL;
  *valuesz = 0;

  for (; sz > 0; s++, sz--) {
    enum {
      JSON_ACTION_NONE,
      JSON_ACTION_START,
      JSON_ACTION_END,
      JSON_ACTION_START_STRUCT,
      JSON_ACTION_END_STRUCT
    } action = JSON_ACTION_NONE;
    unsigned char c = *s;
    switch (state) {
    case JSON_STATE_VALUE:
      if (c == ' ' || c == '\t' || c == '\n' || c == '\r' || c == ',' ||
          c == ':') {
        continue;
      } else if (c == '"') {
        action = JSON_ACTION_START;
        state = JSON_STATE_STRING;
      } else if (c == '{' || c == '[') {
        action = JSON_ACTION_START_STRUCT;
      } else if (c == '}' || c == ']') {
        action = JSON_ACTION_END_STRUCT;
      } else if (c == 't' || c == 'f' || c == 'n' || c == '-' ||
                 (c >= '0' && c <= '9')) {
        action = JSON_ACTION_START;
        state = JSON_STATE_LITERAL;
      } else {
        return -1;
      }
      break;
    case JSON_STATE_LITERAL:
      if (c == ' ' || c == '\t' || c == '\n' || c == '\r' || c == ',' ||
          c == ']' || c == '}' || c == ':') {
        state = JSON_STATE_VALUE;
        s--;
        sz++;
        action = JSON_ACTION_END;
      } else if (c < 32 || c > 126) {
        return -1;
      } // fallthrough
    case JSON_STATE_STRING:
      if (c < 32 || (c > 126 && c < 192)) {
        return -1;
      } else if (c == '"') {
        action = JSON_ACTION_END;
        state = JSON_STATE_VALUE;
      } else if (c == '\\') {
        state = JSON_STATE_ESCAPE;
      } else if (c >= 192 && c < 224) {
        utf8_bytes = 1;
        state = JSON_STATE_UTF8;
      } else if (c >= 224 && c < 240) {
        utf8_bytes = 2;
        state = JSON_STATE_UTF8;
      } else if (c >= 240 && c < 247) {
        utf8_bytes = 3;
        state = JSON_STATE_UTF8;
      } else if (c >= 128 && c < 192) {
        return -1;
      }
      break;
    case JSON_STATE_ESCAPE:
      if (c == '"' || c == '\\' || c == '/' || c == 'b' || c == 'f' ||
          c == 'n' || c == 'r' || c == 't' || c == 'u') {
        state = JSON_STATE_STRING;
      } else {
        return -1;
      }
      break;
    case JSON_STATE_UTF8:
      if (c < 128 || c > 191) {
        return -1;
      }
      utf8_bytes--;
      if (utf8_bytes == 0) {
        state = JSON_STATE_STRING;
      }
      break;
    default:
      return -1;
    }

    if (action == JSON_ACTION_END_STRUCT) {
      depth--;
    }

    if (depth == 1) {
      if (action == JSON_ACTION_START || action == JSON_ACTION_START_STRUCT) {
        if (index == 0) {
          *value = s;
        } else if (keysz > 0 && index == 1) {
          k = s;
        } else {
          index--;
        }
      } else if (action == JSON_ACTION_END ||
                 action == JSON_ACTION_END_STRUCT) {
        if (*value != NULL && index == 0) {
          *valuesz = (size_t)(s + 1 - *value);
          return 0;
        } else if (keysz > 0 && k != NULL) {
          if (keysz == (size_t)(s - k - 1) && memcmp(key, k + 1, keysz) == 0) {
            index = 0;
          } else {
            index = 2;
          }
          k = NULL;
        }
      }
    }

    if (action == JSON_ACTION_START_STRUCT) {
      depth++;
    }
  }
  return -1;
}

inline std::string json_escape(std::string s) {
  // TODO: implement
  return '"' + s + '"';
}

inline int json_unescape(const char *s, size_t n, char *out) {
  int r = 0;
  if (*s++ != '"') {
    return -1;
  }
  while (n > 2) {
    char c = *s;
    if (c == '\\') {
      s++;
      n--;
      switch (*s) {
      case 'b':
        c = '\b';
        break;
      case 'f':
        c = '\f';
        break;
      case 'n':
        c = '\n';
        break;
      case 'r':
        c = '\r';
        break;
      case 't':
        c = '\t';
        break;
      case '\\':
        c = '\\';
        break;
      case '/':
        c = '/';
        break;
      case '\"':
        c = '\"';
        break;
      default: // TODO: support unicode decoding
        return -1;
      }
    }
    if (out != NULL) {
      *out++ = c;
    }
    s++;
    n--;
    r++;
  }
  if (*s != '"') {
    return -1;
  }
  if (out != NULL) {
    *out = '\0';
  }
  return r;
}

inline std::string json_parse(const std::string s, const std::string key,
                              const int index) {
  const char *value;
  size_t value_sz;
  if (key == "") {
    json_parse_c(s.c_str(), s.length(), nullptr, index, &value, &value_sz);
  } else {
    json_parse_c(s.c_str(), s.length(), key.c_str(), key.length(), &value,
                 &value_sz);
  }
  if (value != nullptr) {
    if (value[0] != '"') {
      return std::string(value, value_sz);
    }
    int n = json_unescape(value, value_sz, nullptr);
    if (n > 0) {
      char *decoded = new char[n + 1];
      json_unescape(value, value_sz, decoded);
      std::string result(decoded, n);
      delete[] decoded;
      return result;
    }
  }
  return "";
}

} // namespace webview

#if defined(WEBVIEW_GTK)
//
// ====================================================================
//
// This implementation uses webkit2gtk backend. It requires gtk+3.0 and
// webkit2gtk-4.0 libraries. Proper compiler flags can be retrieved via:
//
//   pkg-config --cflags --libs gtk+-3.0 webkit2gtk-4.0
//
// ====================================================================
//
#include <JavaScriptCore/JavaScript.h>
#include <gtk/gtk.h>
#include <webkit2/webkit2.h>

namespace webview {

class gtk_webkit_engine {
public:
  gtk_webkit_engine(bool debug, void *window)
      : m_window(static_cast<GtkWidget *>(window)) {
    gtk_init_check(0, NULL);
    m_window = static_cast<GtkWidget *>(window);
    if (m_window == nullptr) {
      m_window = gtk_window_new(GTK_WINDOW_TOPLEVEL);
    }
    g_signal_connect(G_OBJECT(m_window), "destroy",
                     G_CALLBACK(+[](GtkWidget *, gpointer arg) {
                       static_cast<gtk_webkit_engine *>(arg)->terminate();
                     }),
                     this);
    // Initialize webview widget
    m_webview = webkit_web_view_new();
    WebKitUserContentManager *manager =
        webkit_web_view_get_user_content_manager(WEBKIT_WEB_VIEW(m_webview));
    g_signal_connect(manager, "script-message-received::external",
                     G_CALLBACK(+[](WebKitUserContentManager *,
                                    WebKitJavascriptResult *r, gpointer arg) {
                       auto *w = static_cast<gtk_webkit_engine *>(arg);
#if WEBKIT_MAJOR_VERSION >= 2 && WEBKIT_MINOR_VERSION >= 22
                       JSCValue *value =
                           webkit_javascript_result_get_js_value(r);
                       char *s = jsc_value_to_string(value);
#else
                       JSGlobalContextRef ctx =
                           webkit_javascript_result_get_global_context(r);
                       JSValueRef value = webkit_javascript_result_get_value(r);
                       JSStringRef js = JSValueToStringCopy(ctx, value, NULL);
                       size_t n = JSStringGetMaximumUTF8CStringSize(js);
                       char *s = g_new(char, n);
                       JSStringGetUTF8CString(js, s, n);
                       JSStringRelease(js);
#endif
                       w->on_message(s);
                       g_free(s);
                     }),
                     this);
    webkit_user_content_manager_register_script_message_handler(manager,
                                                                "external");
    init("window.external={invoke:function(s){window.webkit.messageHandlers."
         "external.postMessage(s);}}");

    gtk_container_add(GTK_CONTAINER(m_window), GTK_WIDGET(m_webview));
    gtk_widget_grab_focus(GTK_WIDGET(m_webview));

    if (debug) {
      WebKitSettings *settings =
          webkit_web_view_get_settings(WEBKIT_WEB_VIEW(m_webview));
      webkit_settings_set_enable_write_console_messages_to_stdout(settings,
                                                                  true);
      webkit_settings_set_enable_developer_extras(settings, true);
    }

    gtk_widget_show_all(m_window);
  }
  void *window() { return (void *)m_window; }
  void run() { gtk_main(); }
  void terminate() { gtk_main_quit(); }
  void dispatch(std::function<void()> f) {
    g_idle_add_full(G_PRIORITY_HIGH_IDLE, (GSourceFunc)([](void *f) -> int {
                      (*static_cast<dispatch_fn_t *>(f))();
                      return G_SOURCE_REMOVE;
                    }),
                    new std::function<void()>(f),
                    [](void *f) { delete static_cast<dispatch_fn_t *>(f); });
  }

  void set_title(const std::string title) {
    gtk_window_set_title(GTK_WINDOW(m_window), title.c_str());
  }

  void set_size(int width, int height, int hints) {
    gtk_window_set_resizable(GTK_WINDOW(m_window), hints != WEBVIEW_HINT_FIXED);
    if (hints == WEBVIEW_HINT_NONE) {
      gtk_window_resize(GTK_WINDOW(m_window), width, height);
    } else if (hints == WEBVIEW_HINT_FIXED) {
      gtk_widget_set_size_request(m_window, width, height);
    } else {
      GdkGeometry g;
      g.min_width = g.max_width = width;
      g.min_height = g.max_height = height;
      GdkWindowHints h =
          (hints == WEBVIEW_HINT_MIN ? GDK_HINT_MIN_SIZE : GDK_HINT_MAX_SIZE);
      // This defines either MIN_SIZE, or MAX_SIZE, but not both:
      gtk_window_set_geometry_hints(GTK_WINDOW(m_window), nullptr, &g, h);
    }
  }

  void navigate(const std::string url) {
    webkit_web_view_load_uri(WEBKIT_WEB_VIEW(m_webview), url.c_str());
  }

  void init(const std::string js) {
    WebKitUserContentManager *manager =
        webkit_web_view_get_user_content_manager(WEBKIT_WEB_VIEW(m_webview));
    webkit_user_content_manager_add_script(
        manager, webkit_user_script_new(
                     js.c_str(), WEBKIT_USER_CONTENT_INJECT_TOP_FRAME,
                     WEBKIT_USER_SCRIPT_INJECT_AT_DOCUMENT_START, NULL, NULL));
  }

  void eval(const std::string js) {
    webkit_web_view_run_javascript(WEBKIT_WEB_VIEW(m_webview), js.c_str(), NULL,
                                   NULL, NULL);
  }

private:
  virtual void on_message(const std::string msg) = 0;
  GtkWidget *m_window;
  GtkWidget *m_webview;
};

using browser_engine = gtk_webkit_engine;

} // namespace webview

#elif defined(WEBVIEW_COCOA)

//
// ====================================================================
//
// This implementation uses Cocoa WKWebView backend on macOS. It is
// written using ObjC runtime and uses WKWebView class as a browser runtime.
// You should pass "-framework Webkit" flag to the compiler.
//
// ====================================================================
//

#define OBJC_OLD_DISPATCH_PROTOTYPES 1
#include <CoreGraphics/CoreGraphics.h>
#include <objc/objc-runtime.h>

#define NSBackingStoreBuffered 2

#define NSWindowStyleMaskResizable 8
#define NSWindowStyleMaskMiniaturizable 4
#define NSWindowStyleMaskTitled 1
#define NSWindowStyleMaskClosable 2

#define NSApplicationActivationPolicyRegular 0

#define WKUserScriptInjectionTimeAtDocumentStart 0

namespace webview {

// Helpers to avoid too much typing
id operator"" _cls(const char *s, std::size_t) { return (id)objc_getClass(s); }
SEL operator"" _sel(const char *s, std::size_t) { return sel_registerName(s); }
id operator"" _str(const char *s, std::size_t) {
  return objc_msgSend("NSString"_cls, "stringWithUTF8String:"_sel, s);
}

class cocoa_wkwebview_engine {
public:
  cocoa_wkwebview_engine(bool debug, void *window) {
    // Application
    id app = objc_msgSend("NSApplication"_cls, "sharedApplication"_sel);
    objc_msgSend(app, "setActivationPolicy:"_sel,
                 NSApplicationActivationPolicyRegular);

    // Delegate
    auto cls = objc_allocateClassPair((Class) "NSResponder"_cls, "AppDelegate", 0);
    class_addProtocol(cls, objc_getProtocol("NSTouchBarProvider"));
    class_addMethod(cls, "applicationShouldTerminateAfterLastWindowClosed:"_sel,
                    (IMP)(+[](id, SEL, id) -> BOOL { return 1; }), "c@:@");
    class_addMethod(cls, "userContentController:didReceiveScriptMessage:"_sel,
                    (IMP)(+[](id self, SEL, id, id msg) {
                      auto w =
                          (cocoa_wkwebview_engine *)objc_getAssociatedObject(
                              self, "webview");
                      assert(w);
                      w->on_message((const char *)objc_msgSend(
                          objc_msgSend(msg, "body"_sel), "UTF8String"_sel));
                    }),
                    "v@:@@");
    objc_registerClassPair(cls);

    auto delegate = objc_msgSend((id)cls, "new"_sel);
    objc_setAssociatedObject(delegate, "webview", (id)this,
                             OBJC_ASSOCIATION_ASSIGN);
    objc_msgSend(app, sel_registerName("setDelegate:"), delegate);

    // Main window
    if (window == nullptr) {
      m_window = objc_msgSend("NSWindow"_cls, "alloc"_sel);
      m_window = objc_msgSend(
          m_window, "initWithContentRect:styleMask:backing:defer:"_sel,
          CGRectMake(0, 0, 0, 0), 0, NSBackingStoreBuffered, 0);
    } else {
      m_window = (id)window;
    }

    // Webview
    auto config = objc_msgSend("WKWebViewConfiguration"_cls, "new"_sel);
    m_manager = objc_msgSend(config, "userContentController"_sel);
    m_webview = objc_msgSend("WKWebView"_cls, "alloc"_sel);
    if (debug) {
      objc_msgSend(objc_msgSend(config, "preferences"_sel),
                   "setValue:forKey:"_sel,
                   objc_msgSend("NSNumber"_cls, "numberWithBool:"_sel, 1),
                   "developerExtrasEnabled"_str);
    }
    objc_msgSend(m_webview, "initWithFrame:configuration:"_sel,
                 CGRectMake(0, 0, 0, 0), config);
    objc_msgSend(m_manager, "addScriptMessageHandler:name:"_sel, delegate,
                 "external"_str);
    init(R"script(
                      window.external = {
                        invoke: function(s) {
                          window.webkit.messageHandlers.external.postMessage(s);
                        },
                      };
                     )script");
    objc_msgSend(m_window, "setContentView:"_sel, m_webview);
    objc_msgSend(m_window, "makeKeyAndOrderFront:"_sel, nullptr);
  }
  ~cocoa_wkwebview_engine() { close(); }
  void *window() { return (void *)m_window; }
  void terminate() {
    close();
    objc_msgSend("NSApp"_cls, "terminate:"_sel, nullptr);
  }
  void run() {
    id app = objc_msgSend("NSApplication"_cls, "sharedApplication"_sel);
    dispatch([&]() { objc_msgSend(app, "activateIgnoringOtherApps:"_sel, 1); });
    objc_msgSend(app, "run"_sel);
  }
  void dispatch(std::function<void()> f) {
    dispatch_async_f(dispatch_get_main_queue(), new dispatch_fn_t(f),
                     (dispatch_function_t)([](void *arg) {
                       auto f = static_cast<dispatch_fn_t *>(arg);
                       (*f)();
                       delete f;
                     }));
  }
  void set_title(const std::string title) {
    objc_msgSend(m_window, "setTitle:"_sel,
                 objc_msgSend("NSString"_cls, "stringWithUTF8String:"_sel,
                              title.c_str()));
  }
  void set_size(int width, int height, int hints) {
    auto style = NSWindowStyleMaskTitled | NSWindowStyleMaskClosable |
                 NSWindowStyleMaskMiniaturizable;
    if (hints != WEBVIEW_HINT_FIXED) {
      style = style | NSWindowStyleMaskResizable;
    }
    objc_msgSend(m_window, "setStyleMask:"_sel, style);

    struct {
      CGFloat width;
      CGFloat height;
    } size;
    if (hints == WEBVIEW_HINT_MIN) {
      size.width = width;
      size.height = height;
      objc_msgSend(m_window, "setContentMinSize:"_sel, size);
    } else if (hints == WEBVIEW_HINT_MAX) {
      size.width = width;
      size.height = height;
      objc_msgSend(m_window, "setContentMaxSize:"_sel, size);
    } else {
      objc_msgSend(m_window, "setFrame:display:animate:"_sel,
                   CGRectMake(0, 0, width, height), 1, 0);
    }
  }
  void navigate(const std::string url) {
    auto nsurl = objc_msgSend(
        "NSURL"_cls, "URLWithString:"_sel,
        objc_msgSend("NSString"_cls, "stringWithUTF8String:"_sel, url.c_str()));
    objc_msgSend(
        m_webview, "loadRequest:"_sel,
        objc_msgSend("NSURLRequest"_cls, "requestWithURL:"_sel, nsurl));
  }
  void init(const std::string js) {
    objc_msgSend(
        m_manager, "addUserScript:"_sel,
        objc_msgSend(objc_msgSend("WKUserScript"_cls, "alloc"_sel),
                     "initWithSource:injectionTime:forMainFrameOnly:"_sel,
                     objc_msgSend("NSString"_cls, "stringWithUTF8String:"_sel,
                                  js.c_str()),
                     WKUserScriptInjectionTimeAtDocumentStart, 1));
  }
  void eval(const std::string js) {
    objc_msgSend(
        m_webview, "evaluateJavaScript:completionHandler:"_sel,
        objc_msgSend("NSString"_cls, "stringWithUTF8String:"_sel, js.c_str()),
        nullptr);
  }

private:
  virtual void on_message(const std::string msg) = 0;
  void close() { objc_msgSend(m_window, "close"_sel); }
  id m_window;
  id m_webview;
  id m_manager;
};

using browser_engine = cocoa_wkwebview_engine;

} // namespace webview

#elif defined(WEBVIEW_EDGE)

//
// ====================================================================
//
// This implementation uses Win32 API to create a native window. It can
// use either EdgeHTML or Edge/Chromium backend as a browser engine.
//
// ====================================================================
//

#define WIN32_LEAN_AND_MEAN
#include <windows.h>
<<<<<<< HEAD
=======
#include <stdlib.h>
#include <Shlwapi.h>
>>>>>>> 388ac179
#include <codecvt>

#pragma comment(lib, "user32.lib")
#pragma comment(lib, "Shlwapi.lib")

// EdgeHTML headers and libs
#include <objbase.h>
#include <winrt/Windows.Foundation.h>
#include <winrt/Windows.Web.UI.Interop.h>
#pragma comment(lib, "windowsapp")

// Edge/Chromium headers and libs
#include "webview2.h"
#pragma comment(lib, "ole32.lib")
#pragma comment(lib, "oleaut32.lib")

namespace webview {

using msg_cb_t = std::function<void(const std::string)>;

// Common interface for EdgeHTML and Edge/Chromium
class browser {
public:
  virtual ~browser() = default;
  virtual bool embed(HWND, bool, msg_cb_t) = 0;
  virtual void navigate(const std::string url) = 0;
  virtual void eval(const std::string js) = 0;
  virtual void init(const std::string js) = 0;
  virtual void resize(HWND) = 0;
};

//
// EdgeHTML browser engine
//
using namespace winrt;
using namespace Windows::Foundation;
using namespace Windows::Web::UI;
using namespace Windows::Web::UI::Interop;

class edge_html : public browser {
public:
  bool embed(HWND wnd, bool debug, msg_cb_t cb) override {
    init_apartment(winrt::apartment_type::single_threaded);
    auto process = WebViewControlProcess();
    auto op = process.CreateWebViewControlAsync(reinterpret_cast<int64_t>(wnd),
                                                Rect());
    if (op.Status() != AsyncStatus::Completed) {
      handle h(CreateEvent(nullptr, false, false, nullptr));
      op.Completed([h = h.get()](auto, auto) { SetEvent(h); });
      HANDLE hs[] = {h.get()};
      DWORD i;
      CoWaitForMultipleHandles(COWAIT_DISPATCH_WINDOW_MESSAGES |
                                   COWAIT_DISPATCH_CALLS |
                                   COWAIT_INPUTAVAILABLE,
                               INFINITE, 1, hs, &i);
    }
    m_webview = op.GetResults();
    m_webview.Settings().IsScriptNotifyAllowed(true);
    m_webview.IsVisible(true);
    m_webview.ScriptNotify([=](auto const &sender, auto const &args) {
      std::string s = winrt::to_string(args.Value());
      cb(s.c_str());
    });
    m_webview.NavigationStarting([=](auto const &sender, auto const &args) {
      m_webview.AddInitializeScript(winrt::to_hstring(init_js));
    });
    init("window.external.invoke = s => window.external.notify(s)");
    return true;
  }

  void navigate(const std::string url) override {
    std::string html = html_from_uri(url);
    if (html != "") {
      m_webview.NavigateToString(winrt::to_hstring(html));
    } else {
      Uri uri(winrt::to_hstring(url));
      m_webview.Navigate(uri);
    }
  }

  void init(const std::string js) override {
    init_js = init_js + "(function(){" + js + "})();";
  }

  void eval(const std::string js) override {
    m_webview.InvokeScriptAsync(
        L"eval", single_threaded_vector<hstring>({winrt::to_hstring(js)}));
  }

  void resize(HWND wnd) override {
    if (m_webview == nullptr) {
      return;
    }
    RECT r;
    GetClientRect(wnd, &r);
    Rect bounds(r.left, r.top, r.right - r.left, r.bottom - r.top);
    m_webview.Bounds(bounds);
  }

private:
  WebViewControl m_webview = nullptr;
  std::string init_js = "";
};

//
// Edge/Chromium browser engine
//
class edge_chromium : public browser {
public:
  bool embed(HWND wnd, bool debug, msg_cb_t cb) override {
    CoInitializeEx(nullptr, 0);
    std::atomic_flag flag = ATOMIC_FLAG_INIT;
    flag.test_and_set();
<<<<<<< HEAD
    
    HRESULT res = CreateCoreWebView2EnvironmentWithOptions(
        nullptr, nullptr, nullptr,
        new webview2_com_handler(wnd, cb, [&](ICoreWebView2Controller *controller) {
          m_controller = controller;
          m_controller->get_CoreWebView2(&m_webview);
          m_webview->AddRef();
=======

    char currentExePath[MAX_PATH];
    GetModuleFileNameA(NULL, currentExePath, MAX_PATH);
    char* currentExeName = PathFindFileNameA(currentExePath);

    std::wstring_convert<std::codecvt_utf8_utf16<wchar_t>> wideCharConverter;
    std::wstring userDataFolder = wideCharConverter.from_bytes(std::getenv("APPDATA"));
    std::wstring currentExeNameW = wideCharConverter.from_bytes(currentExeName);

    HRESULT res = CreateWebView2EnvironmentWithDetails(
        nullptr, (userDataFolder + L"/" + currentExeNameW).c_str(), nullptr,
        new webview2_com_handler(wnd, [&](IWebView2WebView *webview) {
          m_webview = webview;
>>>>>>> 388ac179
          flag.clear();
        }));
    if (res != S_OK) {
      CoUninitialize();
      return false;
    }
    MSG msg = {};
    while (flag.test_and_set() && GetMessage(&msg, NULL, 0, 0)) {
      TranslateMessage(&msg);
      DispatchMessage(&msg);
    }
    init("window.external={invoke:s=>window.chrome.webview.postMessage(s)}");
    return true;
  }

  void resize(HWND wnd) override {
    if (m_controller == nullptr) {
      return;
    }
    RECT bounds;
    GetClientRect(wnd, &bounds);
    m_controller->put_Bounds(bounds);
  }

  void navigate(const std::string url) override {
    auto wurl = to_lpwstr(url);
    m_webview->Navigate(wurl);
    delete[] wurl;
  }

  void init(const std::string js) override {
    LPCWSTR wjs = to_lpwstr(js);
    m_webview->AddScriptToExecuteOnDocumentCreated(wjs, nullptr);
    delete[] wjs;
  }

  void eval(const std::string js) override {
    LPCWSTR wjs = to_lpwstr(js);
    m_webview->ExecuteScript(wjs, nullptr);
    delete[] wjs;
  }

private:
  LPWSTR to_lpwstr(const std::string s) {
    int n = MultiByteToWideChar(CP_UTF8, 0, s.c_str(), -1, NULL, 0);
    wchar_t *ws = new wchar_t[n];
    MultiByteToWideChar(CP_UTF8, 0, s.c_str(), -1, ws, n);
    return ws;
  }

  ICoreWebView2 *m_webview = nullptr;
  ICoreWebView2Controller *m_controller = nullptr;

  class webview2_com_handler
      : public ICoreWebView2CreateCoreWebView2EnvironmentCompletedHandler,
        public ICoreWebView2CreateCoreWebView2ControllerCompletedHandler,        
        public ICoreWebView2WebMessageReceivedEventHandler {
    using webview2_com_handler_cb_t = std::function<void(ICoreWebView2Controller *)>;

  public:
    webview2_com_handler(HWND hwnd, msg_cb_t msgCb, webview2_com_handler_cb_t cb)
        : m_window(hwnd), m_msgCb(msgCb), m_cb(cb) {}
    ULONG STDMETHODCALLTYPE AddRef() { return 1; }
    ULONG STDMETHODCALLTYPE Release() { return 1; }
    HRESULT STDMETHODCALLTYPE QueryInterface(REFIID riid, LPVOID *ppv) {
      return S_OK;
    }
    HRESULT STDMETHODCALLTYPE Invoke(HRESULT res, ICoreWebView2Environment *env) {
      env->CreateCoreWebView2Controller(m_window, this);
      return S_OK;
    }
    HRESULT STDMETHODCALLTYPE Invoke(HRESULT res, ICoreWebView2Controller *controller) {
      controller->AddRef();

      ICoreWebView2 *webview;
      EventRegistrationToken token;
      controller->get_CoreWebView2(&webview);
      webview->add_WebMessageReceived(this, &token);

      m_cb(controller);
      return S_OK;
    }
    HRESULT STDMETHODCALLTYPE Invoke(ICoreWebView2* sender, ICoreWebView2WebMessageReceivedEventArgs* args) {
      LPWSTR message;
      args->TryGetWebMessageAsString(&message);

      std::wstring_convert<std::codecvt_utf8_utf16<wchar_t>> wideCharConverter;
      m_msgCb(wideCharConverter.to_bytes(message));
      sender->PostWebMessageAsString(message);
      
      CoTaskMemFree(message);
      return S_OK;
    }

  private:
    HWND m_window;
    msg_cb_t m_msgCb;
    webview2_com_handler_cb_t m_cb;
  };
};

class win32_edge_engine {
public:
  win32_edge_engine(bool debug, void *window) {
    if (window == nullptr) {
      HINSTANCE hInstance = GetModuleHandle(nullptr);
      HICON icon = (HICON) LoadImage(
        hInstance, IDI_APPLICATION, IMAGE_ICON,
        GetSystemMetrics(SM_CXSMICON), 
        GetSystemMetrics(SM_CYSMICON), 
        LR_DEFAULTCOLOR);

      WNDCLASSEX wc;
      ZeroMemory(&wc, sizeof(WNDCLASSEX));
      wc.cbSize = sizeof(WNDCLASSEX);
      wc.hInstance = hInstance;
      wc.lpszClassName = "webview";
      wc.hIcon = icon;
      wc.hIconSm = icon;
      wc.lpfnWndProc =
          (WNDPROC)(+[](HWND hwnd, UINT msg, WPARAM wp, LPARAM lp) -> int {
            auto w = (win32_edge_engine *)GetWindowLongPtr(hwnd, GWLP_USERDATA);
            switch (msg) {
            case WM_SIZE:
              w->m_browser->resize(hwnd);
              break;
            case WM_CLOSE:
              DestroyWindow(hwnd);
              break;
            case WM_DESTROY:
              w->terminate();
              break;
            case WM_GETMINMAXINFO: {
              auto lpmmi = (LPMINMAXINFO)lp;
              if (w == nullptr) {
                return 0;
              }
              if (w->m_maxsz.x > 0 && w->m_maxsz.y > 0) {
                lpmmi->ptMaxSize = w->m_maxsz;
                lpmmi->ptMaxTrackSize = w->m_maxsz;
              }
              if (w->m_minsz.x > 0 && w->m_minsz.y > 0) {
                lpmmi->ptMinTrackSize = w->m_minsz;
              }
            } break;
            default:
              return DefWindowProc(hwnd, msg, wp, lp);
            }
            return 0;
          });
      RegisterClassEx(&wc);
      m_window = CreateWindow("webview", "", WS_OVERLAPPEDWINDOW, CW_USEDEFAULT,
                              CW_USEDEFAULT, 640, 480, nullptr, nullptr,
                              GetModuleHandle(nullptr), nullptr);
      SetWindowLongPtr(m_window, GWLP_USERDATA, (LONG_PTR)this);
    } else {
      m_window = *(static_cast<HWND *>(window));
    }

    ShowWindow(m_window, SW_SHOW);
    UpdateWindow(m_window);
    SetFocus(m_window);

    auto cb =
        std::bind(&win32_edge_engine::on_message, this, std::placeholders::_1);

    if (!m_browser->embed(m_window, debug, cb)) {
      m_browser = std::make_unique<webview::edge_html>();
      m_browser->embed(m_window, debug, cb);
    }

    m_browser->resize(m_window);
  }

  void run() {
    MSG msg;
    BOOL res;
    while ((res = GetMessage(&msg, nullptr, 0, 0)) != -1) {
      if (msg.hwnd) {
        TranslateMessage(&msg);
        DispatchMessage(&msg);
        continue;
      }
      if (msg.message == WM_APP) {
        auto f = (dispatch_fn_t *)(msg.lParam);
        (*f)();
        delete f;
      } else if (msg.message == WM_QUIT) {
        return;
      }
    }
  }
  void *window() { return (void *)m_window; }
  void terminate() { PostQuitMessage(0); }
  void dispatch(dispatch_fn_t f) {
    PostThreadMessage(m_main_thread, WM_APP, 0, (LPARAM) new dispatch_fn_t(f));
  }

  void set_title(const std::string title) {
    SetWindowText(m_window, title.c_str());
  }

  void set_size(int width, int height, int hints) {
    auto style = GetWindowLong(m_window, GWL_STYLE);
    if (hints == WEBVIEW_HINT_FIXED) {
      style &= ~(WS_THICKFRAME | WS_MAXIMIZEBOX);
    } else {
      style |= (WS_THICKFRAME | WS_MAXIMIZEBOX);
    }
    SetWindowLong(m_window, GWL_STYLE, style);

    if (hints == WEBVIEW_HINT_MAX) {
      m_maxsz.x = width;
      m_maxsz.y = height;
    } else if (hints == WEBVIEW_HINT_MIN) {
      m_minsz.x = width;
      m_minsz.y = height;
    } else {
      RECT r;
      r.left = r.top = 0;
      r.right = width;
      r.bottom = height;
      AdjustWindowRect(&r, WS_OVERLAPPEDWINDOW, 0);
      SetWindowPos(
          m_window, NULL, r.left, r.top, r.right - r.left, r.bottom - r.top,
          SWP_NOZORDER | SWP_NOACTIVATE | SWP_NOMOVE | SWP_FRAMECHANGED);
      m_browser->resize(m_window);
    }
  }

  void navigate(const std::string url) { m_browser->navigate(url); }
  void eval(const std::string js) { m_browser->eval(js); }
  void init(const std::string js) { m_browser->init(js); }

private:
  virtual void on_message(const std::string msg) = 0;

  HWND m_window;
  POINT m_minsz = POINT { 0, 0 };
  POINT m_maxsz = POINT { 0, 0 };
  DWORD m_main_thread = GetCurrentThreadId();
  std::unique_ptr<webview::browser> m_browser =
      std::make_unique<webview::edge_chromium>();
};

using browser_engine = win32_edge_engine;
} // namespace webview

#endif /* WEBVIEW_GTK, WEBVIEW_COCOA, WEBVIEW_EDGE */

namespace webview {

class webview : public browser_engine {
public:
  webview(bool debug = false, void *wnd = nullptr)
      : browser_engine(debug, wnd) {}

  void navigate(const std::string url) {
    if (url == "") {
      browser_engine::navigate("data:text/html," +
                               url_encode("<html><body>Hello</body></html>"));
      return;
    }
    std::string html = html_from_uri(url);
    if (html != "") {
      browser_engine::navigate("data:text/html," + url_encode(html));
    } else {
      browser_engine::navigate(url);
    }
  }

  using binding_t = std::function<void(std::string, std::string, void *)>;
  using binding_ctx_t = std::pair<binding_t *, void *>;

  using sync_binding_t = std::function<std::string(std::string)>;
  using sync_binding_ctx_t = std::pair<webview *, sync_binding_t>;

  void bind(const std::string name, sync_binding_t fn) {
    bind(name,
         [](std::string seq, std::string req, void *arg) {
           auto pair = static_cast<sync_binding_ctx_t *>(arg);
           pair->first->resolve(seq, 0, pair->second(req));
         },
         new sync_binding_ctx_t(this, fn));
  }

  void bind(const std::string name, binding_t f, void *arg) {
    auto js = "(function() { var name = '" + name + "';" + R"(
      var RPC = window._rpc = (window._rpc || {nextSeq: 1});
      window[name] = function() {
        var seq = RPC.nextSeq++;
        var promise = new Promise(function(resolve, reject) {
          RPC[seq] = {
            resolve: resolve,
            reject: reject,
          };
        });
        window.external.invoke(JSON.stringify({
          id: seq,
          method: name,
          params: Array.prototype.slice.call(arguments),
        }));
        return promise;
      }
    })())";
    init(js);
    bindings[name] = new binding_ctx_t(new binding_t(f), arg);
  }

  void resolve(const std::string seq, int status, const std::string result) {
    dispatch([=]() {
      if (status == 0) {
        eval("window._rpc[" + seq + "].resolve(" + result + "); window._rpc[" +
             seq + "] = undefined");
      } else {
        eval("window._rpc[" + seq + "].reject(" + result + "); window._rpc[" +
             seq + "] = undefined");
      }
    });
  }

private:
  void on_message(const std::string msg) {
    auto seq = json_parse(msg, "id", 0);
    auto name = json_parse(msg, "method", 0);
    auto args = json_parse(msg, "params", 0);
    if (bindings.find(name) == bindings.end()) {
      return;
    }
    auto fn = bindings[name];
    (*fn->first)(seq, args, fn->second);
  }
  std::map<std::string, binding_ctx_t *> bindings;
};
} // namespace webview

WEBVIEW_API webview_t webview_create(int debug, void *wnd) {
  return new webview::webview(debug, wnd);
}

WEBVIEW_API void webview_destroy(webview_t w) {
  delete static_cast<webview::webview *>(w);
}

WEBVIEW_API void webview_run(webview_t w) {
  static_cast<webview::webview *>(w)->run();
}

WEBVIEW_API void webview_terminate(webview_t w) {
  static_cast<webview::webview *>(w)->terminate();
}

WEBVIEW_API void webview_dispatch(webview_t w, void (*fn)(webview_t, void *),
                                  void *arg) {
  static_cast<webview::webview *>(w)->dispatch([=]() { fn(w, arg); });
}

WEBVIEW_API void *webview_get_window(webview_t w) {
  return static_cast<webview::webview *>(w)->window();
}

WEBVIEW_API void webview_set_title(webview_t w, const char *title) {
  static_cast<webview::webview *>(w)->set_title(title);
}

WEBVIEW_API void webview_set_size(webview_t w, int width, int height,
                                  int hints) {
  static_cast<webview::webview *>(w)->set_size(width, height, hints);
}

WEBVIEW_API void webview_navigate(webview_t w, const char *url) {
  static_cast<webview::webview *>(w)->navigate(url);
}

WEBVIEW_API void webview_init(webview_t w, const char *js) {
  static_cast<webview::webview *>(w)->init(js);
}

WEBVIEW_API void webview_eval(webview_t w, const char *js) {
  static_cast<webview::webview *>(w)->eval(js);
}

WEBVIEW_API void webview_bind(webview_t w, const char *name,
                              void (*fn)(const char *seq, const char *req,
                                         void *arg),
                              void *arg) {
  static_cast<webview::webview *>(w)->bind(
      name,
      [=](std::string seq, std::string req, void *arg) {
        fn(seq.c_str(), req.c_str(), arg);
      },
      arg);
}

WEBVIEW_API void webview_return(webview_t w, const char *seq, int status,
                                const char *result) {
  static_cast<webview::webview *>(w)->resolve(seq, status, result);
}

#endif /* WEBVIEW_HEADER */

#endif /* WEBVIEW_H */<|MERGE_RESOLUTION|>--- conflicted
+++ resolved
@@ -738,11 +738,8 @@
 
 #define WIN32_LEAN_AND_MEAN
 #include <windows.h>
-<<<<<<< HEAD
-=======
 #include <stdlib.h>
 #include <Shlwapi.h>
->>>>>>> 388ac179
 #include <codecvt>
 
 #pragma comment(lib, "user32.lib")
@@ -856,29 +853,21 @@
     CoInitializeEx(nullptr, 0);
     std::atomic_flag flag = ATOMIC_FLAG_INIT;
     flag.test_and_set();
-<<<<<<< HEAD
-    
+
+    char currentExePath[MAX_PATH];
+    GetModuleFileNameA(NULL, currentExePath, MAX_PATH);
+    char* currentExeName = PathFindFileNameA(currentExePath);
+
+    std::wstring_convert<std::codecvt_utf8_utf16<wchar_t>> wideCharConverter;
+    std::wstring userDataFolder = wideCharConverter.from_bytes(std::getenv("APPDATA"));
+    std::wstring currentExeNameW = wideCharConverter.from_bytes(currentExeName);
+
     HRESULT res = CreateCoreWebView2EnvironmentWithOptions(
-        nullptr, nullptr, nullptr,
+        nullptr, (userDataFolder + L"/" + currentExeNameW).c_str(), nullptr,
         new webview2_com_handler(wnd, cb, [&](ICoreWebView2Controller *controller) {
           m_controller = controller;
           m_controller->get_CoreWebView2(&m_webview);
           m_webview->AddRef();
-=======
-
-    char currentExePath[MAX_PATH];
-    GetModuleFileNameA(NULL, currentExePath, MAX_PATH);
-    char* currentExeName = PathFindFileNameA(currentExePath);
-
-    std::wstring_convert<std::codecvt_utf8_utf16<wchar_t>> wideCharConverter;
-    std::wstring userDataFolder = wideCharConverter.from_bytes(std::getenv("APPDATA"));
-    std::wstring currentExeNameW = wideCharConverter.from_bytes(currentExeName);
-
-    HRESULT res = CreateWebView2EnvironmentWithDetails(
-        nullptr, (userDataFolder + L"/" + currentExeNameW).c_str(), nullptr,
-        new webview2_com_handler(wnd, [&](IWebView2WebView *webview) {
-          m_webview = webview;
->>>>>>> 388ac179
           flag.clear();
         }));
     if (res != S_OK) {
